--- conflicted
+++ resolved
@@ -15,11 +15,11 @@
 
 package eu.stratosphere.pact.compiler.plan;
 
+import java.util.Collections;
 import java.util.List;
 import java.util.Map;
 
 import eu.stratosphere.nephele.configuration.Configuration;
-import eu.stratosphere.pact.common.contract.CompilerHints;
 import eu.stratosphere.pact.common.contract.Contract;
 import eu.stratosphere.pact.common.contract.Order;
 import eu.stratosphere.pact.common.contract.Ordering;
@@ -179,67 +179,12 @@
 		super.setInputs(contractToNode);
 	}
 
-// union version by mjsax
-//	/*
-//	 * (non-Javadoc)
-//	 * @see eu.stratosphere.pact.compiler.plan.OptimizerNode#computeInterestingProperties()
-//	 */
-//	@Override
-//	public void computeInterestingPropertiesForInputs(CostEstimator estimator) {
-//		// check, if there is an output contract that tells us that certain properties are preserved.
-//		// if so, propagate to the child.
-//		List<InterestingProperties> thisNodesIntProps = getInterestingProperties();
-//		List<InterestingProperties> props = null;
-//
-//		switch (getOutputContract()) {
-//		case SameKey:
-//		case SuperKey:
-//			props = InterestingProperties.filterByOutputContract(thisNodesIntProps, getOutputContract());
-//			break;
-//		default:
-//			props = new ArrayList<InterestingProperties>();
-//			break;
-//		}
-//
-//		// add the first interesting properties: partitioned and grouped
-//		InterestingProperties ip1 = new InterestingProperties();
-//		ip1.getGlobalProperties().setPartitioning(PartitionProperty.ANY);
-//		ip1.getLocalProperties().setKeysGrouped(true);
-//		
-//		for(PactConnection c : this.input) {
-//			Costs cost = new Costs();
-//			estimator.getHashPartitioningCost(c, cost);
-//			ip1.getMaximalCosts().addCosts(cost);
-//			cost = new Costs();
-//			estimator.getLocalSortCost(this, Collections.<PactConnection>singletonList(c), cost);
-//			ip1.getMaximalCosts().addCosts(cost);
-//		}
-//
-//		// add the second interesting properties: partitioned only
-//		InterestingProperties ip2 = new InterestingProperties();
-//		ip2.getGlobalProperties().setPartitioning(PartitionProperty.ANY);
-//		for(PactConnection c : this.input) {
-//			Costs cost = new Costs();
-//			estimator.getHashPartitioningCost(c, cost);
-//			ip2.getMaximalCosts().addCosts(cost);
-//		}
-//
-//		InterestingProperties.mergeUnionOfInterestingProperties(props, ip1);
-//		InterestingProperties.mergeUnionOfInterestingProperties(props, ip2);
-//
-//		for(PactConnection c : this.input) {
-//			c.addAllInterestingProperties(props);
-//		}
-//	}
-// end union version
-
 	/*
 	 * (non-Javadoc)
 	 * @see eu.stratosphere.pact.compiler.plan.OptimizerNode#computeInterestingProperties()
 	 */
 	@Override
 	public void computeInterestingPropertiesForInputs(CostEstimator estimator) {
-<<<<<<< HEAD
 		// check, if there is an output contract that tells us that certain properties are preserved.
 		// if so, propagate to the child.
 		List<InterestingProperties> thisNodesIntProps = getInterestingProperties();
@@ -252,61 +197,32 @@
 		InterestingProperties ip1 = new InterestingProperties();
 		ip1.getGlobalProperties().setPartitioning(PartitionProperty.ANY, keyFields);
 		ip1.getLocalProperties().setGrouped(true, keyFields);
-		estimator.getHashPartitioningCost(this.input, ip1.getMaximalCosts());
-		Costs c = new Costs();
-		estimator.getLocalSortCost(this, this.input, c);
-		ip1.getMaximalCosts().addCosts(c);
-
+		
+		for(PactConnection c : this.input) {
+			Costs cost = new Costs();
+			estimator.getHashPartitioningCost(c, cost);
+			ip1.getMaximalCosts().addCosts(cost);
+			cost = new Costs();
+			estimator.getLocalSortCost(this, Collections.<PactConnection>singletonList(c), cost);
+			ip1.getMaximalCosts().addCosts(cost);
+		}
+		
 		// add the second interesting properties: partitioned only
 		InterestingProperties ip2 = new InterestingProperties();
 		ip2.getGlobalProperties().setPartitioning(PartitionProperty.ANY, keyFields);
-		estimator.getHashPartitioningCost(this.input, ip2.getMaximalCosts());
+		
+		for(PactConnection c : this.input) {
+			Costs cost = new Costs();
+			estimator.getHashPartitioningCost(c, cost);
+			ip2.getMaximalCosts().addCosts(cost);
+		}
 
 		InterestingProperties.mergeUnionOfInterestingProperties(props, ip1);
 		InterestingProperties.mergeUnionOfInterestingProperties(props, ip2);
 
-		input.addAllInterestingProperties(props);
-=======
-//		// check, if there is an output contract that tells us that certain properties are preserved.
-//		// if so, propagate to the child.
-//		List<InterestingProperties> thisNodesIntProps = getInterestingProperties();
-//		List<InterestingProperties> props = null;
-//
-//		switch (getOutputContract()) {
-//		case SameKey:
-//		case SuperKey:
-//			props = InterestingProperties.filterByOutputContract(thisNodesIntProps, getOutputContract());
-//			break;
-//		default:
-//			props = new ArrayList<InterestingProperties>();
-//			break;
-//		}
-//
-//		// add the first interesting properties: partitioned and grouped
-//		InterestingProperties ip1 = new InterestingProperties();
-//		ip1.getGlobalProperties().setPartitioning(PartitionProperty.ANY);
-//		ip1.getLocalProperties().setKeysGrouped(true);
-//		estimator.getHashPartitioningCost(this.input, ip1.getMaximalCosts());
-//		Costs c = new Costs();
-//		estimator.getLocalSortCost(this, this.input, c);
-//		ip1.getMaximalCosts().addCosts(c);
-//
-//		// add the second interesting properties: partitioned only
-//		InterestingProperties ip2 = new InterestingProperties();
-//		ip2.getGlobalProperties().setPartitioning(PartitionProperty.ANY);
-//		estimator.getHashPartitioningCost(this.input, ip2.getMaximalCosts());
-//
-//		InterestingProperties.mergeUnionOfInterestingProperties(props, ip1);
-//		InterestingProperties.mergeUnionOfInterestingProperties(props, ip2);
-//
-//		input.addAllInterestingProperties(props);
-	
-	
-		// by mjsax because of union
-//		this.input.setNoInterestingProperties();
-		for(PactConnection c : this.input)
-			c.setNoInterestingProperties();
->>>>>>> 0db9086c
+		for(PactConnection c : this.input) {
+			c.addAllInterestingProperties(props);
+		}
 	}
 
 	@Override
@@ -344,18 +260,11 @@
 			LocalProperties lp;
 
 			if (ss == ShipStrategy.NONE) {
-<<<<<<< HEAD
-				gp = pred.getGlobalProperties();
-				lp = pred.getLocalProperties();
-
-				if (gp.getPartitioning().isPartitioned()) { //|| gp.isKeyUnique()) {
-					ss = ShipStrategy.FORWARD;
-=======
 				if(predList.size() == 1) {
 					gp = predList.get(0).getGlobalProperties();
 					lp = predList.get(0).getLocalProperties();
 	
-					if (gp.getPartitioning().isPartitioned() || gp.isKeyUnique()) {
+					if (gp.getPartitioning().isPartitioned()) { //|| gp.isKeyUnique()) {
 						ss = ShipStrategy.FORWARD;
 					} else {
 						ss = ShipStrategy.PARTITION_HASH;
@@ -363,7 +272,6 @@
 	
 					gp = PactConnection.getGlobalPropertiesAfterConnection(predList.get(0), this, ss);
 					lp = PactConnection.getLocalPropertiesAfterConnection(predList.get(0), this, ss);
->>>>>>> 0db9086c
 				} else {
 					// TODO right now we drop all properties in the union case; need to figure out what properties can be kept
 					gp = new GlobalProperties();
@@ -460,175 +368,78 @@
 		}
 	}
 	
-<<<<<<< HEAD
 	/**
 	 * Computes the number of keys that are processed by the PACT.
 	 * 
 	 * @return the number of keys processed by the PACT.
 	 */
 	private long computeNumberOfProcessedKeys() {
-		OptimizerNode pred = input == null ? null : input.getSourcePact();
-
-		if(pred != null) {
-			// Each key is processed by Reduce
-			FieldSet columnSet = new FieldSet(getPactContract().getKeyColumnNumbers(0));
-			return pred.getEstimatedCardinality(columnSet);
-		} else {
-			return -1;
-		}
-	}
-=======
-// union version my mjsax
-//	/**
-//	 * Computes the number of keys that are processed by the PACT.
-//	 * 
-//	 * @return the number of keys processed by the PACT.
-//	 */
-//	private long computeNumberOfProcessedKeys() {
-//		long keySum = 0;
-//		
-//		for(PactConnection c : this.input) {
-//			OptimizerNode pred = c.getSourcePact();
-//		
-//			if(pred != null) {
-//				// if one input (all of them are unioned) does not know
-//				// its record count, we a pessimistic and return "unknown" as well
-//				if(pred.estimatedKeyCardinality == -1)
-//					return -1;
-//				
-//				// Each key is processed by Map
-//				// all inputs are union -> we sum up the keyCounts
-//				keySum += pred.estimatedKeyCardinality;
-//			} 
-//		}
-//		
-//		return keySum;
-//	}
-//	
-//	/**
-//	 * Computes the number of stub calls for one processed key. 
-//	 * 
-//	 * @return the number of stub calls for one processed key.
-//	 */
-//	private double computeStubCallsPerProcessedKey() {
-//		// the stub is called once for each key.
-//		return 1;
-//	}
-//	
-//	/**
-//	 * Computes the number of stub calls.
-//	 * 
-//	 * @return the number of stub calls.
-//	 */
-//	private long computeNumberOfStubCalls() {
-//		// the stub is called once per key
-//		return computeNumberOfProcessedKeys();
-//	}
-//	
-//	/**
-//	 * Computes the width of output records
-//	 * 
-//	 * @return width of output records
-//	 */
-//	private double computeAverageRecordWidth() {
-//		CompilerHints hints = getPactContract().getCompilerHints();
-//		
-//		if(hints != null && hints.getAvgBytesPerRecord() != -1) {
-//			// use hint if available
-//			return hints.getAvgBytesPerRecord();
-//		
-//		}
-//		
-//		long outputSize = 0;
-//		long numRecords = 0;
-//		for(PactConnection c : this.input) {
-//			OptimizerNode pred = c.getSourcePact();
-//			
-//			if(pred != null) {
-//				// if one input (all of them are unioned) does not know
-//				// its output size or number of records,
-//				// we a pessimistic and return "unknown" as well
-//				if(pred.estimatedOutputSize == -1 || pred.estimatedNumRecords == -1)
-//					return -1;
-//				
-//				outputSize += pred.estimatedOutputSize;
-//				numRecords += pred.estimatedNumRecords;
-//			}
-//		}
-//		
-//		double result = outputSize / (double)numRecords;
-//		
-//		// a record must have at least one byte...
-//		if(result < 1)
-//			return 1;
-//		
-//		return result;
-//	}
-//	
-//	private void computeCombinerReducingFactor() {
-//		if(!isCombineable())
-//			return;
-//		
-//		long numRecords = 0;
-//		for(PactConnection c : this.input) {
-//			OptimizerNode pred = c.getSourcePact();
-//			if(pred != null) {
-//				// if one input (all of them are unioned) does not know
-//				// its number of records, we a pessimistic and return
-//				// (reducing factor keeps -1 [unknown])
-//				if(pred.estimatedNumRecords == -11)
-//					return;
-//				
-//				numRecords += pred.estimatedNumRecords;
-//			}
-//		}
-//		
-//		long numKeys = computeNumberOfProcessedKeys();
-//		if(numKeys == -1)
-//			return;
-//		
-//		int parallelism = getDegreeOfParallelism();
-//		if(parallelism < 1)
-//			parallelism = 32; // @parallelism
-//
-//		float inValsPerKey = numRecords / (float)numKeys;
-//		float valsPerNode = inValsPerKey / parallelism;
-//		// each node will process at least one key 
-//		if(valsPerNode < 1)
-//			valsPerNode = 1;
-//
-//		this.combinerReducingFactor = 1 / valsPerNode;
-//	}
-// end union version
-
-//	/**
-//	 * Computes the number of keys that are processed by the PACT.
-//	 * 
-//	 * @return the number of keys processed by the PACT.
-//	 */
-//	private long computeNumberOfProcessedKeys() {
-//		OptimizerNode pred = input == null ? null : input.getSourcePact();
-//
-//		if(pred != null) {
-//			// Each key is processed by Reduce
-//			return pred.getEstimatedKeyCardinality();
-//		} else {
-//			return -1;
-//		}
-//	}
->>>>>>> 0db9086c
+		long keySum = 0;
+		FieldSet columnSet = new FieldSet(getPactContract().getKeyColumnNumbers(0));
+		
+		for(PactConnection c : this.input) {
+			OptimizerNode pred = c.getSourcePact();
+		
+			if(pred != null) {
+				// if one input (all of them are unioned) does not know
+				// its record count, we a pessimistic and return "unknown" as well
+				if(pred.getEstimatedCardinality(columnSet) == -1)
+					return -1;
+				
+				// Each key is processed by Map
+				// all inputs are union -> we sum up the keyCounts
+				keySum += pred.getEstimatedCardinality(columnSet);
+			} 
+		}
+		
+		return keySum;
+	}
 	
 	/**
 	 * Computes the number of stub calls for one processed key. 
 	 * 
 	 * @return the number of stub calls for one processed key.
 	 */
-//	private double computeStubCallsPerProcessedKey() {
-//		
-//		// the stub is called once for each key.
-//		return 1;
-//	}
-	
+	protected double computeStubCallsPerProcessedKey() {
+		// the stub is called once for each key.
+		return 1;
+	}
+
+	private void computeCombinerReducingFactor() {
+		if(!isCombineable())
+			return;
+		
+		long numRecords = 0;
+		for(PactConnection c : this.input) {
+			OptimizerNode pred = c.getSourcePact();
+			if(pred != null) {
+				// if one input (all of them are unioned) does not know
+				// its number of records, we a pessimistic and return
+				// (reducing factor keeps -1 [unknown])
+				if(pred.estimatedNumRecords == -11)
+					return;
+				
+				numRecords += pred.estimatedNumRecords;
+			}
+		}
+		
+		long numKeys = computeNumberOfProcessedKeys();
+		if(numKeys == -1)
+			return;
+		
+		int parallelism = getDegreeOfParallelism();
+		if(parallelism < 1)
+			parallelism = 32; // @parallelism
+
+		float inValsPerKey = numRecords / (float)numKeys;
+		float valsPerNode = inValsPerKey / parallelism;
+		// each node will process at least one key 
+		if(valsPerNode < 1)
+			valsPerNode = 1;
+
+		this.combinerReducingFactor = 1 / valsPerNode;
+	}
+
 	/**
 	 * Computes the number of stub calls.
 	 * 
@@ -640,236 +451,12 @@
 		return this.computeNumberOfProcessedKeys();
 	}
 	
-	/**
-	 * Computes the width of output records
-	 * 
-	 * @return width of output records
-	 */
-	protected double computeAverageRecordWidth() {
-		OptimizerNode pred = input == null ? null : input.getSourcePact();
-		CompilerHints hints = getPactContract().getCompilerHints();
-		
-		if(hints.getAvgBytesPerRecord() != -1) {
-			// use hint if available
-			return hints.getAvgBytesPerRecord();
-		
-		} else if (pred != null) {
-			// use record width of previous node
-			
-			if(pred.estimatedOutputSize != -1 && pred.estimatedNumRecords != -1) {
-				return (pred.getEstimatedOutputSize() / pred.getEstimatedNumRecords()) >= 1 ? 
-						(long) (pred.getEstimatedOutputSize() / pred.getEstimatedNumRecords()) : 1;
-			} else {
-				return -1.0;
-			}
-			
-		} else {
-			// we have no estimate for the width... 
-			return -1.0;
-		}
-	}
-	
-<<<<<<< HEAD
-	private void computeCombinerReducingFactor() {
-		OptimizerNode pred = input == null ? null : input.getSourcePact();
-		
-		if (isCombineable() && pred.estimatedNumRecords >= 1 && computeNumberOfProcessedKeys() >= 1
-			&& pred.estimatedOutputSize >= -1) {
-			int parallelism = pred.getDegreeOfParallelism();
-			parallelism = parallelism >= 1 ? parallelism : 32; // @parallelism
-
-			float inValsPerKey = ((float) pred.estimatedNumRecords) / computeNumberOfProcessedKeys();
-			float valsPerNode = inValsPerKey / parallelism;
-			valsPerNode = valsPerNode >= 1.0f ? valsPerNode : 1.0f;
-
-			this.combinerReducingFactor = 1.0f / valsPerNode;
-		}
-	}
-	
-=======
-//	private void computeCombinerReducingFactor() {
-//		OptimizerNode pred = input == null ? null : input.getSourcePact();
-//		
-//		if (isCombineable() && pred.estimatedNumRecords >= 1 && pred.estimatedKeyCardinality >= 1
-//			&& pred.estimatedOutputSize >= -1) {
-//			int parallelism = pred.getDegreeOfParallelism();
-//			parallelism = parallelism >= 1 ? parallelism : 32; // @parallelism
-//
-//			float inValsPerKey = ((float) pred.estimatedNumRecords) / pred.estimatedKeyCardinality;
-//			float valsPerNode = inValsPerKey / parallelism;
-//			valsPerNode = valsPerNode >= 1.0f ? valsPerNode : 1.0f;
-//
-//			this.combinerReducingFactor = 1.0f / valsPerNode;
-//		}
-//	}
-
-// union version by mjsax
-//	/*
-//	 * (non-Javadoc)
-//	 * @see eu.stratosphere.pact.compiler.plan.OptimizerNode#computeOutputEstimates(eu.stratosphere.pact.compiler.DataStatistics)
-//	 */
-//	@Override
-//	public void computeOutputEstimates(DataStatistics statistics) {
-//		boolean allPredsAvailable = false;
-//		
-//		if(this.input != null) {
-//			for(PactConnection c : this.input) {
-//				if(c.getSourcePact() == null) {
-//					allPredsAvailable = false;
-//					break;
-//				}
-//			}
-//		}
-//
-//		CompilerHints hints = getPactContract().getCompilerHints();
-//		
-//		// special hint handling for Reduce:
-//		// In case of SameKey OutputContract, avgNumValuesPerKey and avgRecordsEmittedPerStubCall are identical, 
-//		// since the stub is called once per key
-//		if(this.getOutputContract().equals(OutputContract.SameKey)) {
-//			if(hints.getAvgNumValuesPerKey() != -1 && hints.getAvgRecordsEmittedPerStubCall() == -1) {
-//				hints.setAvgRecordsEmittedPerStubCall(hints.getAvgNumValuesPerKey());
-//			}
-//			if(hints.getAvgRecordsEmittedPerStubCall() != -1 && hints.getAvgNumValuesPerKey() == -1) {
-//				hints.setAvgNumValuesPerKey(hints.getAvgRecordsEmittedPerStubCall());
-//			}
-//		}
-//
-//		// check if preceding node is available
-//		if (!allPredsAvailable) {
-//			// Preceding node is not available, we take hints as given
-//			this.estimatedKeyCardinality = hints.getKeyCardinality();
-//			
-//			if(hints.getKeyCardinality() != -1 && hints.getAvgNumValuesPerKey() != -1) {
-//				this.estimatedNumRecords = (hints.getKeyCardinality() * hints.getAvgNumValuesPerKey()) >= 1 ? 
-//						(long) (hints.getKeyCardinality() * hints.getAvgNumValuesPerKey()) : 1;
-//			}
-//			
-//			if(this.estimatedNumRecords != -1 && hints.getAvgBytesPerRecord() != -1) {
-//				this.estimatedOutputSize = (this.estimatedNumRecords * hints.getAvgBytesPerRecord() >= 1) ? 
-//						(long) (this.estimatedNumRecords * hints.getAvgBytesPerRecord()) : 1;
-//			}
-//			
-//		} else {
-//			// We have a preceding node
-//		
-//			// ############# set default estimates
-//			
-//			// default output cardinality is equal to number of stub calls
-//			this.estimatedNumRecords = this.computeNumberOfStubCalls();
-//			// default key cardinality is -1
-//			this.estimatedKeyCardinality = -1;
-//			// default output size is equal to output size of previous node
-//			long outputSize = 0;
-//			for(PactConnection c : this.input) {
-//				OptimizerNode pred = c.getSourcePact();
-//				
-//				if(pred != null) {
-//					// if one input (all of them are unioned) does not know
-//					// its output size, we a pessimistic and return "unknown" as well
-//					if(pred.estimatedOutputSize == -1) {
-//						outputSize = -1;
-//						break;
-//					}
-//					
-//					outputSize += pred.estimatedOutputSize;
-//				}
-//			}
-//			
-//			this.estimatedOutputSize = outputSize;
-//			
-//			
-//			// ############# output cardinality estimation ##############
-//			
-//			boolean outputCardEstimated = true;
-//				
-//			if(hints.getKeyCardinality() != -1 && hints.getAvgNumValuesPerKey() != -1) {
-//				// we have precise hints
-//				this.estimatedNumRecords = (hints.getKeyCardinality() * hints.getAvgNumValuesPerKey() >= 1) ?
-//						(long) (hints.getKeyCardinality() * hints.getAvgNumValuesPerKey()) : 1;
-//			} else if(hints.getAvgRecordsEmittedPerStubCall() != 1.0) {
-//				// we know how many records are in average emitted per stub call
-//				this.estimatedNumRecords = (this.computeNumberOfStubCalls() * hints.getAvgRecordsEmittedPerStubCall() >= 1) ?
-//						(long) (this.computeNumberOfStubCalls() * hints.getAvgRecordsEmittedPerStubCall()) : 1;
-//			} else {
-//				outputCardEstimated = false;
-//			}
-//						
-//			// ############# output key cardinality estimation ##########
-//
-//			if(hints.getKeyCardinality() != -1) {
-//				// number of keys is explicitly given by user hint
-//				this.estimatedKeyCardinality = hints.getKeyCardinality();
-//				
-//			} else if(!this.getOutputContract().equals(OutputContract.None)) {
-//				// we have an output contract which might help to estimate the number of output keys
-//				
-//				if(this.getOutputContract().equals(OutputContract.UniqueKey)) {
-//					// each output key is unique. Every record has a unique key.
-//					this.estimatedKeyCardinality = this.estimatedNumRecords;
-//					
-//				} else if(this.getOutputContract().equals(OutputContract.SameKey) || 
-//						this.getOutputContract().equals(OutputContract.SameKeyFirst) || 
-//						this.getOutputContract().equals(OutputContract.SameKeySecond)) {
-//					// we have a samekey output contract
-//					
-//					if(hints.getAvgRecordsEmittedPerStubCall() < 1.0) {
-//						// in average less than one record is emitted per stub call
-//						
-//						// compute the probability that at least one stub call emits a record for a given key 
-//						double probToKeepKey = 1.0 - Math.pow((1.0 - hints.getAvgRecordsEmittedPerStubCall()), this.computeStubCallsPerProcessedKey());
-//
-//						this.estimatedKeyCardinality = (this.computeNumberOfProcessedKeys() * probToKeepKey >= 1) ?
-//								(long) (this.computeNumberOfProcessedKeys() * probToKeepKey) : 1;
-//					} else {
-//						// in average more than one record is emitted per stub call. We assume all keys are kept.
-//						this.estimatedKeyCardinality = this.computeNumberOfProcessedKeys();
-//					}
-//				}
-//			} else if(hints.getAvgNumValuesPerKey() != -1 && this.estimatedNumRecords != -1) {
-//				// we have a hint for the average number of records per key
-//				this.estimatedKeyCardinality = (this.estimatedNumRecords / hints.getAvgNumValuesPerKey() >= 1) ? 
-//						(long) (this.estimatedNumRecords / hints.getAvgNumValuesPerKey()) : 1;
-//			}
-//			 
-//			// try to reversely estimate output cardinality from key cardinality
-//			if(this.estimatedKeyCardinality != -1 && !outputCardEstimated) {
-//				// we could derive an estimate for key cardinality but could not derive an estimate for the output cardinality
-//				if(hints.getAvgNumValuesPerKey() != -1) {
-//					// we have a hint for average values per key
-//					this.estimatedNumRecords = (this.estimatedKeyCardinality * hints.getAvgNumValuesPerKey() >= 1) ?
-//							(long) (this.estimatedKeyCardinality * hints.getAvgNumValuesPerKey()) : 1;
-//				}
-//			}
-//				
-//			// ############# output size estimation #####################
-//
-//			double estAvgRecordWidth = this.computeAverageRecordWidth();
-//			
-//			if(this.estimatedNumRecords != -1 && estAvgRecordWidth != -1) {
-//				// we have a cardinality estimate and width estimate
-//
-//				this.estimatedOutputSize = (this.estimatedNumRecords * estAvgRecordWidth) >= 1 ? 
-//						(long)(this.estimatedNumRecords * estAvgRecordWidth) : 1;
-//			}
-//			
-//			// check that the key-card is maximally as large as the number of rows
-//			if (this.estimatedKeyCardinality > this.estimatedNumRecords) {
-//				this.estimatedKeyCardinality = this.estimatedNumRecords;
-//			}
-//			
-//			this.computeCombinerReducingFactor();
-//		}
-// end union version
-
->>>>>>> 0db9086c
 	/*
 	 * (non-Javadoc)
 	 * @see eu.stratosphere.pact.compiler.plan.OptimizerNode#computeOutputEstimates(eu.stratosphere.pact.compiler.DataStatistics)
 	 */
 	@Override
 	public void computeOutputEstimates(DataStatistics statistics) {
-		OptimizerNode pred = input == null ? null : input.getSourcePact();
 //		CompilerHints hints = getPactContract().getCompilerHints();
 		
 		// special hint handling for Reduce:
@@ -885,9 +472,7 @@
 //		}
 		super.computeOutputEstimates(statistics);
 		// check if preceding node is available
-		if (pred != null) {
-			this.computeCombinerReducingFactor();
-		}
+		this.computeCombinerReducingFactor();
 	}
 
 }